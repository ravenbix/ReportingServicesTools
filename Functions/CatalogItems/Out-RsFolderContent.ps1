# Copyright (c) 2016 Microsoft Corporation. All Rights Reserved.
# Licensed under the MIT License (MIT)


function Out-RsFolderContent
{
    <#
        .SYNOPSIS
            This downloads catalog items from a folder to disk
        
        .DESCRIPTION
            This downloads catalog items from a folder server to disk.
            Currently the script only downloads reports, datasources, datasets and resources.
        
        .PARAMETER Recurse
            Recursively download subfolders.
        
        .PARAMETER RsFolder
            Path to folder on report server to download catalog items from.
        
        .PARAMETER Destination
            Folder to download catalog items to.
    
        .PARAMETER ReportServerUri
            Specify the Report Server URL to your SQL Server Reporting Services Instance.
            Use the "Connect-RsReportServer" function to set/update a default value.
        
        .PARAMETER Credential
            Specify the password to use when connecting to your SQL Server Reporting Services Instance.
            Use the "Connect-RsReportServer" function to set/update a default value.
        
        .PARAMETER Proxy
            Report server proxy to use.
            Use "New-RsWebServiceProxy" to generate a proxy object for reuse.
            Useful when repeatedly having to connect to multiple different Report Server.
        
        .EXAMPLE
            Out-RsFolderContent -ReportServerUri 'http://localhost/reportserver_sql2012' -RsFolder /MonthlyReports -Destination C:\reports\MonthlyReports
            
            Description
            -----------
            Downloads catalogitems from /MonthlyReports into folder C:\reports\MonthlyReports
    #>
    [CmdletBinding()]
    param(
        [switch]
        $Recurse,
        
<<<<<<< HEAD
        [Alias('ItemPath', 'RsFolder')]
=======
        [Alias('ItemPath', 'Path')]
>>>>>>> b0c4188c
        [Parameter(Mandatory = $True)]
        [string]
        $RsFolder,
        
        [ValidateScript({ Test-Path $_ -PathType Container })]
        [Parameter(Mandatory = $True)]
        [string]
        $Destination,
        
        [string]
        $ReportServerUri,
        
        [Alias('ReportServerCredentials')]
        [System.Management.Automation.PSCredential]
        $Credential,
        
        $Proxy
    )
    
    $Proxy = New-RsWebServiceProxyHelper -BoundParameters $PSBoundParameters
    
    $GetRsFolderContentParam = @{
        Proxy = $Proxy
        RsFolder = $RsFolder
        Recurse = $Recurse
        ErrorAction = 'Stop'
    }
    
    try
    {
        $items = Get-RsFolderContent @GetRsFolderContentParam
    }
    catch
    {
        throw (New-Object System.Exception("Failed to retrieve items in '$RsFolder': $($_.Exception.Message)", $_.Exception))
    }
    
    $Destination = Resolve-Path $Destination
    
    foreach ($item in $items)
    {
        if (($item.TypeName -eq 'Folder') -and $Recurse)
        {
            $relativePath = $item.Path
            if($RsFolder -ne "/")
            {
                $relativePath = Clear-Substring -string $relativePath -substring $RsFolder -position front
            }
            $relativePath = $relativePath.Replace("/", "\")
            
            $newFolder = $Destination + $relativePath
            Write-Verbose "Creating folder $newFolder"
            New-Item $newFolder -ItemType Directory -Force | Out-Null
            Write-Verbose "Folder: $newFolder was created successfully."
        }
        
        if ($item.TypeName -eq "Resource" -or 
            $item.TypeName -eq "Report" -or 
            $item.TypeName -eq "DataSource" -or 
            $item.TypeName -eq "DataSet")
        {
            # We're relying on the fact that the implementation of Get-RsFolderContent will show us the folder before their content, 
            # when using the -recurse option, so we can assume that any subfolder will be created before we download the items it contains
            $relativePath = $item.Path
            if($RsFolder -ne "/")
            {
                $relativePath = Clear-Substring -string $relativePath -substring $RsFolder -position front
            }
            $relativePath = Clear-Substring -string $relativePath -substring ("/" + $item.Name) -position back
            $relativePath = $relativePath.replace("/", "\")

            $folder = $Destination + $relativePath
            Out-RsCatalogItem -proxy $proxy -RsFolder $item.Path -Destination $folder
        }
    }
}<|MERGE_RESOLUTION|>--- conflicted
+++ resolved
@@ -46,11 +46,7 @@
         [switch]
         $Recurse,
         
-<<<<<<< HEAD
-        [Alias('ItemPath', 'RsFolder')]
-=======
         [Alias('ItemPath', 'Path')]
->>>>>>> b0c4188c
         [Parameter(Mandatory = $True)]
         [string]
         $RsFolder,
