#
# Module manifest for module 'ReportingServicesTools'
#
#
@{
    # Script module or binary module file associated with this manifest.
    RootModule = 'ReportingServicesTools.psm1'
    
    # Version number of this module.
    ModuleVersion = '0.0.2.7'
    
    # ID used to uniquely identify this module
    GUID = '9d139310-ce45-41ce-8e8b-d76335aa1789'
    
    # Author of this module
    Author = 'Microsoft Corporation'
    
    # Company or vendor of this module
    CompanyName = 'Microsoft Corporation'
    
    # Copyright statement for this module
    Copyright = '2016 Microsoft Corporation'
    
    # Description of the functionality provided by this module
    Description = 'Provides extra functionality for SSRS (SQL Server Reporting Services).'
    
    # Minimum version of the Windows PowerShell engine required by this module
    PowerShellVersion = '3.0'
    
    # Name of the Windows PowerShell host required by this module
    PowerShellHostName = ''
    
    # Minimum version of the Windows PowerShell host required by this module
    PowerShellHostVersion = ''
    
    # Minimum version of the .NET Framework required by this module
    DotNetFrameworkVersion = ''
    
    # Minimum version of the common language runtime (CLR) required by this module
    CLRVersion = ''
    
    # Processor architecture (None, X86, Amd64, IA64) required by this module
    ProcessorArchitecture = ''
    
    # Modules that must be imported into the global environment prior to importing this module
    RequiredModules = @()
    
    # Assemblies that must be loaded prior to importing this module
    RequiredAssemblies = @()
    
    # Script files () that are run in the caller's environment prior to importing this module
    ScriptsToProcess = @()
    
    # Type files (xml) to be loaded when importing this module
    TypesToProcess = @()
    
    # Format files (xml) to be loaded when importing this module
    FormatsToProcess = @()
    
    # Modules to import as nested modules of the module specified in ModuleToProcess
    NestedModules = @()
    
    # Functions to export from this module
    FunctionsToExport = @(
        'Backup-RsEncryptionKey',
        'Connect-RsReportServer',
        'Get-RsCatalogItemRole',
        'Get-RsDataSource',
        'Get-RsFolderContent',
        'Get-RsItemReference',
        'Get-RsSubscription',
        'Grant-RsCatalogItemRole',
        'Grant-RsSystemRole',
        'Initialize-Rs',
        'New-RsConfigurationSettingObject',
        'New-RsDataSource',
        'New-RsFolder',
        'New-RsRestSession',
        'New-RsWebServiceProxy',
        'Out-RsCatalogItem',
        'Out-RsFolderContent',
        'Out-RsRestCatalogItem',
        'Register-RsPowerBI',
        'Remove-RsCatalogItem',
        'Remove-RsSubscription',
        'Restore-RsEncryptionKey',
        'Revoke-RsCatalogItemAccess',
        'Revoke-RsSystemAccess',
        'Set-RsDatabase',
        'Set-RsDatabaseCredentials',
        'Set-RsDataSetReference',
        'Set-RsDataSource',
        'Set-RsDataSourcePassword',
        'Set-RsDataSourceReference',
        'Set-RsEmailSettings',
<<<<<<< HEAD
        'Set-RsSubscription',
        'Set-RsUrlReservation'
=======
        'Set-RsUrlReservation',
        'Set-PbiRsUrlReservation',
>>>>>>> 0ef27c57
        'Write-RsCatalogItem',
        'Write-RsFolderContent',
        'Write-RsRestCatalogItem'
    )
    
    # Cmdlets to export from this module
    CmdletsToExport = ''
    
    # Variables to export from this module
    VariablesToExport = ''
    
    # Aliases to export from this module
    # Aliases are stored in ReportingServicesTools.psm1
    AliasesToExport = @(
        'Get-RsCatalogItems',
        'Get-RsChildItem',
        'Get-RsItemReferences',
        'Grant-AccessOnCatalogItem',
        'Grant-AccessToRS',
        'Register-PowerBI',
        'Revoke-AccessOnCatalogItem',
        'Revoke-AccessToRS',
        'rsdir',
        'Set-RsDataSet',
        'Set-RsEmailSettingsAsBasicAuth',
        'Set-RsEmailSettingsAsNoAuth',
        'Set-RsEmailSettingsAsNTLMAuth',
        'Set-RsSharedDataSource'
    )
    
    # List of all modules packaged with this module
    ModuleList = @()
    
    # List of all files packaged with this module
    FileList = ''
    
    PrivateData = @{
        # PSData is module packaging and gallery metadata embedded in PrivateData
        # It's for rebuilding PowerShellGet (and PoshCode) NuGet-style packages
        # We had to do this because it's the only place we're allowed to extend the manifest
        # https://msdn.microsoft.com/en-us/library/dd878337(v=vs.85).aspx
        PSData = @{
            # The primary categorization of this module (from the TechNet Gallery tech tree).
            Category = "Databases"

            # Keyword tags to help users find this module via navigations and search.
            Tags = @('sqlserver','reportingservices','sql','dba','databases','reporting')

            # The web address of an icon which can be used in galleries to represent this module
            IconUri = ""

            # The web address of this module's project or support homepage.
            ProjectUri = "https://github.com/Microsoft/ReportingServicesTools/"

            # The web address of this module's license. Points to a page that's embeddable and linkable.
            LicenseUri = "https://raw.githubusercontent.com/Microsoft/ReportingServicesTools/master/License.md"

            # Release notes for this particular version of the module
            # ReleaseNotes = False

            # If true, the LicenseUrl points to an end-user license (not just a source license) which requires the user agreement before use.
            # RequireLicenseAcceptance = ""

            # Indicates this is a pre-release/testing version of the module.
            IsPrerelease = 'True'
        }
    }
}<|MERGE_RESOLUTION|>--- conflicted
+++ resolved
@@ -93,13 +93,9 @@
         'Set-RsDataSourcePassword',
         'Set-RsDataSourceReference',
         'Set-RsEmailSettings',
-<<<<<<< HEAD
         'Set-RsSubscription',
-        'Set-RsUrlReservation'
-=======
         'Set-RsUrlReservation',
         'Set-PbiRsUrlReservation',
->>>>>>> 0ef27c57
         'Write-RsCatalogItem',
         'Write-RsFolderContent',
         'Write-RsRestCatalogItem'
