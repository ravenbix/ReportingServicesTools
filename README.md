--- conflicted
+++ resolved
@@ -61,12 +61,8 @@
 |Set-RsEmailSettingsAsNTLMAuth|This command configures the SQL Server Reporting Services email settings to use NTLM authentication.|
 |Set-RsSharedDataSource|This command links a report or a dataset to a data source.|
 |Set-RsUrlReservation|This command configures the SQL Server Reporting Services URLs.|
-<<<<<<< HEAD
-|Write-RsCatalogItem|This command uploads a report, a dataset or a data source using the SOAP Endpoint.|
-=======
 |Set-PbiRsUrlReservation|This command configures the Power BI Report Server URLs.|
-|Write-RsCatalogItem|This command uploads a report, a dataset or a data source.|
->>>>>>> 0ef27c57
+|Write-RsCatalogItem|This command uploads a report, a dataset or a data source using the SOAP Endpoint..|
 |Write-RsFolderContent|This uploads all reports, datasets and data sources in a folder.|
 |Write-RsRestCatalogItem|This command uploads a report, a dataset or a mobile report using the REST Endpoint.|
 
